/*
 * Copyright (c) 2016, Oracle and/or its affiliates. All rights reserved.
 * DO NOT ALTER OR REMOVE COPYRIGHT NOTICES OR THIS FILE HEADER.
 *
 * This code is free software; you can redistribute it and/or modify it
 * under the terms of the GNU General Public License version 2 only, as
 * published by the Free Software Foundation.
 *
 * This code is distributed in the hope that it will be useful, but WITHOUT
 * ANY WARRANTY; without even the implied warranty of MERCHANTABILITY or
 * FITNESS FOR A PARTICULAR PURPOSE.  See the GNU General Public License
 * version 2 for more details (a copy is included in the LICENSE file that
 * accompanied this code).
 *
 * You should have received a copy of the GNU General Public License version
 * 2 along with this work; if not, write to the Free Software Foundation,
 * Inc., 51 Franklin St, Fifth Floor, Boston, MA 02110-1301 USA.
 *
 * Please contact Oracle, 500 Oracle Parkway, Redwood Shores, CA 94065 USA
 * or visit www.oracle.com if you need additional information or have any
 * questions.
 */

/*
 * @test
 * @bug 8154119 8154262 8156077 8157987 8154261 8154817 8135291 8155995 8162363 8168766 8168688 8162674
 * @summary Test modules support in javadoc.
 * @author bpatel
 * @library ../lib
 * @modules jdk.javadoc/jdk.javadoc.internal.tool
 * @build JavadocTester
 * @run main TestModules
 */
public class TestModules extends JavadocTester {

    public static void main(String... args) throws Exception {
        TestModules tester = new TestModules();
        tester.runTests();
    }

    /**
     * Test generated module pages for HTML 4.
     */
    @Test
    void testHtml4() {
        javadoc("-d", "out", "-use",
                "--module-source-path", testSrc,
                "--add-modules", "moduleA,moduleB",
                "testpkgmdlA", "testpkgmdlB");
        checkExit(Exit.OK);
        checkDescription(true);
        checkNoDescription(false);
        checkOverviewSummaryModules();
        checkModuleLink();
        checkModuleClickThroughLinks();
        checkModuleClickThrough(true);
        checkModuleFilesAndLinks(true);
        checkModulesInSearch(true);
        checkOverviewFrame(true);
    }

    /**
     * Test generated module pages for HTML 5.
     */
    @Test
    void testHtml5() {
        javadoc("-d", "out-html5", "-html5", "-use",
                "--module-source-path", testSrc,
                "--add-modules", "moduleA,moduleB",
                "testpkgmdlA", "testpkgmdlB");
        checkExit(Exit.OK);
        checkHtml5Description(true);
        checkHtml5NoDescription(false);
        checkHtml5OverviewSummaryModules();
        checkModuleLink();
        checkModuleClickThroughLinks();
        checkModuleClickThrough(true);
        checkModuleFilesAndLinks(true);
        checkModulesInSearch(true);
        checkOverviewFrame(true);
    }

    /**
     * Test generated module pages for HTML 4 with -nocomment option.
     */
    @Test
    void testHtml4NoComment() {
        javadoc("-d", "out-nocomment", "-nocomment", "-use",
                "--module-source-path", testSrc,
                "--add-modules", "moduleA,moduleB",
                "testpkgmdlA", "testpkgmdlB");
        checkExit(Exit.OK);
        checkDescription(false);
        checkNoDescription(true);
        checkModuleLink();
        checkModuleFilesAndLinks(true);
        checkOverviewFrame(true);
    }

    /**
     * Test generated module pages for HTML 5 with -nocomment option.
     */
    @Test
    void testHtml5NoComment() {
        javadoc("-d", "out-html5-nocomment", "-nocomment", "-html5", "-use",
                "--module-source-path", testSrc,
                "--add-modules", "moduleA,moduleB",
                "testpkgmdlA", "testpkgmdlB");
        checkExit(Exit.OK);
        checkHtml5Description(false);
        checkHtml5NoDescription(true);
        checkModuleLink();
        checkModuleFilesAndLinks(true);
        checkOverviewFrame(true);
    }

    /**
     * Test generated pages, in an unnamed module, for HTML 4.
     */
    @Test
    void testHtml4UnnamedModule() {
        javadoc("-d", "out-nomodule", "-use",
                "-sourcepath", testSrc,
                "testpkgnomodule", "testpkgnomodule1");
        checkExit(Exit.OK);
        checkOverviewSummaryPackages();
        checkModuleClickThrough(false);
        checkModuleFilesAndLinks(false);
        checkModulesInSearch(false);
        checkOverviewFrame(false);
    }

    /**
     * Test generated pages, in an unnamed module, for HTML 5.
     */
    @Test
    void testHtml5UnnamedModule() {
        javadoc("-d", "out-html5-nomodule", "-html5", "-use",
                "-sourcepath", testSrc,
                "testpkgnomodule", "testpkgnomodule1");
        checkExit(Exit.OK);
        checkHtml5OverviewSummaryPackages();
        checkModuleFilesAndLinks(false);
        checkModulesInSearch(false);
        checkOverviewFrame(false);
    }

    /**
     * Test generated module pages with javadoc tags.
     */
    @Test
    void testJDTagsInModules() {
        javadoc("-d", "out-mdltags", "-author", "-version",
                "-tag", "regular:a:Regular Tag:",
                "-tag", "moduletag:s:Module Tag:",
                "--module-source-path", testSrc,
                "--add-modules", "moduletags,moduleB",
                "testpkgmdltags", "testpkgmdlB");
        checkExit(Exit.OK);
        checkModuleTags();
    }

    /**
     * Test generated module summary page.
     */
    @Test
    void testModuleSummary() {
        javadoc("-d", "out-moduleSummary", "-use",
                "--module-source-path", testSrc,
                "--add-modules", "moduleA,moduleB",
                "testpkgmdlA", "testpkgmdlB", "moduleB/testpkg2mdlB");
        checkExit(Exit.OK);
        checkModuleSummary();
        checkNegatedModuleSummary();
    }

    /**
     * Test generated module pages and pages with link to modules.
     */
    @Test
    void testModuleFilesAndLinks() {
        javadoc("-d", "out-modulelinks",
                "--module-source-path", testSrc,
                "--add-modules", "moduleA",
                "testpkgmdlA");
        checkExit(Exit.OK);
        checkModuleFilesAndLinks(true);
        checkNegatedOverviewFrame();
    }

    /**
     * Test generated module pages for a deprecated module.
     */
    @Test
    void testModuleDeprecation() {
        javadoc("-d", "out-moduledepr",
                "-tag", "regular:a:Regular Tag:",
                "-tag", "moduletag:s:Module Tag:",
                "--module-source-path", testSrc,
                "--module", "moduleA,moduleB,moduletags",
                "testpkgmdlA", "testpkgmdlB", "testpkgmdltags");
        checkExit(Exit.OK);
        checkModuleDeprecation(true);
    }

    /**
     * Test annotations on modules.
     */
    @Test
    void testModuleAnnotation() {
        javadoc("-d", "out-moduleanno",
                "--module-source-path", testSrc,
                "--module", "moduleA,moduleB",
                "testpkgmdlA", "testpkgmdlB");
        checkExit(Exit.OK);
        checkModuleAnnotation();
    }

    void checkDescription(boolean found) {
        checkOutput("moduleA-summary.html", found,
                "<!-- ============ MODULE DESCRIPTION =========== -->\n"
                + "<a name=\"module.description\">\n"
                + "<!--   -->\n"
                + "</a>\n"
                + "<div class=\"block\">This is a test description for the moduleA module. Search "
                + "phrase <a id=\"searchphrase\">search phrase</a>.</div>");
        checkOutput("moduleB-summary.html", found,
                "<!-- ============ MODULE DESCRIPTION =========== -->\n"
                + "<a name=\"module.description\">\n"
                + "<!--   -->\n"
                + "</a>\n"
                + "<div class=\"block\">This is a test description for the moduleB module. Search "
                + "word <a id=\"search_word\">search_word</a> with no description.</div>");
    }

    void checkNoDescription(boolean found) {
        checkOutput("moduleA-summary.html", found,
                "<div class=\"contentContainer\">\n"
                + "<ul class=\"blockList\">\n"
                + "<li class=\"blockList\">\n"
                + "<ul class=\"blockList\">\n"
                + "<li class=\"blockList\">\n"
                + "<!-- ============ MODULES SUMMARY =========== -->");
        checkOutput("moduleB-summary.html", found,
                "<div class=\"contentContainer\">\n"
                + "<ul class=\"blockList\">\n"
                + "<li class=\"blockList\">\n"
                + "<ul class=\"blockList\">\n"
                + "<li class=\"blockList\">\n"
                + "<!-- ============ MODULES SUMMARY =========== -->");
    }

    void checkHtml5Description(boolean found) {
        checkOutput("moduleA-summary.html", found,
                "<section role=\"region\">\n"
                + "<div class=\"deprecatedContent\"><span class=\"deprecatedLabel\">Deprecated, for removal:"
                + " This API element is subject to removal in a future version. </span>\n"
                + "<div class=\"block\"><span class=\"deprecationComment\">This module is deprecated.</span></div>\n"
                + "</div>\n"
                + "<!-- ============ MODULE DESCRIPTION =========== -->\n"
                + "<a id=\"module.description\">\n"
                + "<!--   -->\n"
                + "</a>\n"
                + "<div class=\"block\">This is a test description for the moduleA module. Search "
                + "phrase <a id=\"searchphrase\">search phrase</a>.</div>");
        checkOutput("moduleB-summary.html", found,
                "<section role=\"region\">\n"
                + "<!-- ============ MODULE DESCRIPTION =========== -->\n"
                + "<a id=\"module.description\">\n"
                + "<!--   -->\n"
                + "</a>\n"
                + "<div class=\"block\">This is a test description for the moduleB module. Search "
                + "word <a id=\"search_word\">search_word</a> with no description.</div>");
    }

    void checkHtml5NoDescription(boolean found) {
        checkOutput("moduleA-summary.html", found,
                "<div class=\"contentContainer\">\n"
                + "<ul class=\"blockList\">\n"
                + "<li class=\"blockList\">\n"
                + "<ul class=\"blockList\">\n"
                + "<li class=\"blockList\">\n"
                + "<!-- ============ MODULES SUMMARY =========== -->");
        checkOutput("moduleB-summary.html", found,
                "<div class=\"contentContainer\">\n"
                + "<ul class=\"blockList\">\n"
                + "<li class=\"blockList\">\n"
                + "<ul class=\"blockList\">\n"
                + "<li class=\"blockList\">\n"
                + "<!-- ============ MODULES SUMMARY =========== -->");
    }

    void checkModuleLink() {
        checkOutput("overview-summary.html", true,
                "<li>Module</li>");
        checkOutput("moduleA-summary.html", true,
                "<li class=\"navBarCell1Rev\">Module</li>");
        checkOutput("moduleB-summary.html", true,
                "<li class=\"navBarCell1Rev\">Module</li>");
        checkOutput("testpkgmdlA/class-use/TestClassInModuleA.html", true,
                "<li><a href=\"../../moduleA-summary.html\">Module</a></li>");
        checkOutput("testpkgmdlB/package-summary.html", true,
                "<li><a href=\"../moduleB-summary.html\">Module</a></li>");
        checkOutput("testpkgmdlB/TestClassInModuleB.html", true,
                "<li><a href=\"../moduleB-summary.html\">Module</a></li>");
        checkOutput("testpkgmdlB/class-use/TestClassInModuleB.html", true,
                "<li><a href=\"../../moduleB-summary.html\">Module</a></li>");
    }

    void checkNoModuleLink() {
        checkOutput("testpkgnomodule/package-summary.html", true,
                "<ul class=\"navList\" title=\"Navigation\">\n"
                + "<li><a href=\"../testpkgnomodule/package-summary.html\">Package</a></li>");
        checkOutput("testpkgnomodule/TestClassNoModule.html", true,
                "<ul class=\"navList\" title=\"Navigation\">\n"
                + "<li><a href=\"../testpkgnomodule/package-summary.html\">Package</a></li>");
        checkOutput("testpkgnomodule/class-use/TestClassNoModule.html", true,
                "<ul class=\"navList\" title=\"Navigation\">\n"
                + "<li><a href=\"../../testpkgnomodule/package-summary.html\">Package</a></li>");
    }

    void checkModuleTags() {
        checkOutput("moduletags-summary.html", true,
                "Type Link: <a href=\"testpkgmdltags/TestClassInModuleTags.html\" title=\"class in "
                + "testpkgmdltags\"><code>TestClassInModuleTags</code></a>.");
        checkOutput("moduletags-summary.html", true,
                "Member Link: <a href=\"testpkgmdltags/TestClassInModuleTags.html#"
                + "testMethod-java.lang.String-\"><code>testMethod(String)</code></a>.");
        checkOutput("moduletags-summary.html", true,
                "Package Link: <a href=\"testpkgmdltags/package-summary.html\"><code>testpkgmdltags</code></a>.");
        checkOutput("moduletags-summary.html", true,
                "<dt><span class=\"simpleTagLabel\">Since:</span></dt>\n"
                + "<dd>JDK 9</dd>");
        checkOutput("moduletags-summary.html", true,
                "<dt><span class=\"seeLabel\">See Also:</span></dt>\n"
                + "<dd>\"Test see tag\", \n"
                + "<a href=\"testpkgmdltags/TestClassInModuleTags.html\" title=\"class in testpkgmdltags\"><code>"
                + "TestClassInModuleTags</code></a></dd>");
        checkOutput("moduletags-summary.html", true,
                "<dt><span class=\"simpleTagLabel\">Regular Tag:</span></dt>\n"
                + "<dd>Just a regular simple tag.</dd>");
        checkOutput("moduletags-summary.html", true,
                "<dt><span class=\"simpleTagLabel\">Module Tag:</span></dt>\n"
                + "<dd>Just a simple module tag.</dd>");
        checkOutput("moduletags-summary.html", true,
                "<dt><span class=\"simpleTagLabel\">Version:</span></dt>\n"
                + "<dd>1.0</dd>");
        checkOutput("moduletags-summary.html", true,
                "<dt><span class=\"simpleTagLabel\">Author:</span></dt>\n"
                + "<dd>Bhavesh Patel</dd>");
        checkOutput("testpkgmdltags/TestClassInModuleTags.html", false,
                "<dt><span class=\"simpleTagLabel\">Module Tag:</span></dt>\n"
                + "<dd>Just a simple module tag.</dd>");
    }

    void checkOverviewSummaryModules() {
        checkOutput("overview-summary.html", true,
                "<table class=\"overviewSummary\" summary=\"Module Summary table, listing modules, and an explanation\">\n"
                + "<caption><span>Modules</span><span class=\"tabEnd\">&nbsp;</span></caption>\n"
                + "<tr>\n"
                + "<th class=\"colFirst\" scope=\"col\">Module</th>\n"
                + "<th class=\"colLast\" scope=\"col\">Description</th>\n"
                + "</tr>");
        checkOutput("overview-summary.html", false,
                "<table class=\"overviewSummary\" summary=\"Packages table, listing packages, and an explanation\">\n"
                + "<caption><span>Packages</span><span class=\"tabEnd\">&nbsp;</span></caption>\n"
                + "<tr>\n"
                + "<th class=\"colFirst\" scope=\"col\">Package</th>\n"
                + "<th class=\"colLast\" scope=\"col\">Description</th>\n"
                + "</tr>");
    }

    void checkOverviewSummaryPackages() {
        checkOutput("overview-summary.html", false,
                "<table class=\"overviewSummary\" summary=\"Module Summary table, listing modules, and an explanation\">\n"
                + "<caption><span>Modules</span><span class=\"tabEnd\">&nbsp;</span></caption>\n"
                + "<tr>\n"
                + "<th class=\"colFirst\" scope=\"col\">Module</th>\n"
                + "<th class=\"colLast\" scope=\"col\">Description</th>\n"
                + "</tr>");
        checkOutput("overview-summary.html", true,
                "<table class=\"overviewSummary\" summary=\"Packages table, listing packages, and an explanation\">\n"
                + "<caption><span>Packages</span><span class=\"tabEnd\">&nbsp;</span></caption>\n"
                + "<tr>\n"
                + "<th class=\"colFirst\" scope=\"col\">Package</th>\n"
                + "<th class=\"colLast\" scope=\"col\">Description</th>\n"
                + "</tr>");
    }

    void checkHtml5OverviewSummaryModules() {
        checkOutput("overview-summary.html", true,
                "<table class=\"overviewSummary\">\n"
                + "<caption><span>Modules</span><span class=\"tabEnd\">&nbsp;</span></caption>\n"
                + "<tr>\n"
                + "<th class=\"colFirst\" scope=\"col\">Module</th>\n"
                + "<th class=\"colLast\" scope=\"col\">Description</th>\n"
                + "</tr>");
        checkOutput("overview-summary.html", false,
                "<table class=\"overviewSummary\">\n"
                + "<caption><span>Packages</span><span class=\"tabEnd\">&nbsp;</span></caption>\n"
                + "<tr>\n"
                + "<th class=\"colFirst\" scope=\"col\">Package</th>\n"
                + "<th class=\"colLast\" scope=\"col\">Description</th>\n"
                + "</tr>");
    }

    void checkHtml5OverviewSummaryPackages() {
        checkOutput("overview-summary.html", false,
                "<table class=\"overviewSummary\">\n"
                + "<caption><span>Modules</span><span class=\"tabEnd\">&nbsp;</span></caption>\n"
                + "<tr>\n"
                + "<th class=\"colFirst\" scope=\"col\">Module</th>\n"
                + "<th class=\"colLast\" scope=\"col\">Description</th>\n"
                + "</tr>");
        checkOutput("overview-summary.html", true,
                "<table class=\"overviewSummary\">\n"
                + "<caption><span>Packages</span><span class=\"tabEnd\">&nbsp;</span></caption>\n"
                + "<tr>\n"
                + "<th class=\"colFirst\" scope=\"col\">Package</th>\n"
                + "<th class=\"colLast\" scope=\"col\">Description</th>\n"
                + "</tr>");
    }

    void checkModuleSummary() {
        checkOutput("moduleA-summary.html", true,
                "<ul class=\"subNavList\">\n"
                + "<li>Module:&nbsp;</li>\n"
                + "<li><a href=\"#module.description\">Description</a>&nbsp;|&nbsp;<a "
                + "href=\"#modules.summary\">Modules</a>&nbsp;|&nbsp;<a href=\"#packages.summary\">"
                + "Packages</a>&nbsp;|&nbsp;Services</li>\n"
                + "</ul>");
        checkOutput("moduleA-summary.html", true,
                "<!-- ============ MODULES SUMMARY =========== -->\n"
                + "<a name=\"modules.summary\">\n"
                + "<!--   -->\n"
                + "</a>");
        checkOutput("moduleA-summary.html", true,
                "<tr class=\"altColor\">\n"
                + "<th class=\"colFirst\" scope=\"row\"><a href=\"testpkgmdlA/package-summary.html\">testpkgmdlA</a></th>\n"
                + "<td class=\"colSecond\">All Modules</td>\n"
                + "<td class=\"colLast\">&nbsp;</td>\n"
                + "</tr>");
        checkOutput("moduleA-summary.html", true,
                "<!-- ============ PACKAGES SUMMARY =========== -->\n"
                + "<a name=\"packages.summary\">\n"
                + "<!--   -->\n"
                + "</a>");
        checkOutput("moduleA-summary.html", true,
                "<tr class=\"rowColor\">\n"
                + "<th class=\"colFirst\" scope=\"row\"><a href=\"moduleB-summary.html\">moduleB</a></th>\n"
                + "<td class=\"colLast\">\n"
                + "<div class=\"block\">This is a test description for the moduleB module.</div>\n"
                + "</td>\n"
                + "</tr>");
        checkOutput("moduleB-summary.html", true,
                "<li><a href=\"#module.description\">Description</a>&nbsp;|&nbsp;<a "
                + "href=\"#modules.summary\">Modules</a>&nbsp;|&nbsp;<a href=\"#packages.summary\">"
                + "Packages</a>&nbsp;|&nbsp;<a href=\"#services.summary\">Services</a></li>");
        checkOutput("moduleB-summary.html", true,
                "<!-- ============ MODULES SUMMARY =========== -->\n"
                + "<a name=\"modules.summary\">\n"
                + "<!--   -->\n"
                + "</a>");
        checkOutput("moduleB-summary.html", true,
                "<tr class=\"rowColor\">\n"
                + "<th class=\"colFirst\" scope=\"row\"><a href=\"testpkg2mdlB/package-summary.html\">"
                + "testpkg2mdlB</a></th>\n"
                + "<td class=\"colSecond\">moduleA</td>\n"
                + "<td class=\"colLast\">&nbsp;</td>\n"
                + "</tr>");
        checkOutput("moduleB-summary.html", true,
                "<!-- ============ PACKAGES SUMMARY =========== -->\n"
                + "<a name=\"packages.summary\">\n"
                + "<!--   -->\n"
                + "</a>");
        checkOutput("moduleB-summary.html", true,
                "<tr class=\"altColor\">\n"
                + "<th class=\"colFirst\" scope=\"row\"><a href=\"java.base-summary.html\">java.base</a></th>\n"
                + "<td class=\"colLast\">&nbsp;</td>\n"
                + "</tr>");
        checkOutput("moduleB-summary.html", true,
                "<!-- ============ SERVICES SUMMARY =========== -->\n"
                + "<a name=\"services.summary\">\n"
                + "<!--   -->\n"
                + "</a>");
        checkOutput("moduleB-summary.html", true,
                "<tr class=\"altColor\">\n"
                + "<th class=\"colFirst\" scope=\"row\"><a href=\"testpkgmdlB/TestClassInModuleB.html\" "
                + "title=\"class in testpkgmdlB\">TestClassInModuleB</a></th>\n"
                + "<td class=\"colLast\">&nbsp;</td>\n"
                + "</tr>");
        checkOutput("moduleB-summary.html", true,
                "<tr class=\"altColor\">\n"
                + "<th class=\"colFirst\" scope=\"row\"><a href=\"testpkg2mdlB/TestInterfaceInModuleB.html\" "
                + "title=\"interface in testpkg2mdlB\">TestInterfaceInModuleB</a><br>"
                + "(<span class=\"implementationLabel\">Implementation:</span>&nbsp;"
                + "<a href=\"testpkgmdlB/TestClassInModuleB.html\" title=\"class in testpkgmdlB\">"
                + "TestClassInModuleB</a>)</th>\n"
                + "<td class=\"colLast\">&nbsp;</td>\n"
                + "</tr");
        checkOutput("moduleB-summary.html", true,
                "<caption><span>Exported Packages</span><span class=\"tabEnd\">&nbsp;</span></caption>\n"
                + "<tr>\n"
                + "<th class=\"colFirst\" scope=\"col\">Package</th>\n"
                + "<th class=\"colSecond\" scope=\"col\">Module</th>\n"
                + "<th class=\"colLast\" scope=\"col\">Description</th>\n"
                + "</tr>");
        checkOutput("moduleB-summary.html", true,
                "<caption><span>Requires</span><span class=\"tabEnd\">&nbsp;</span></caption>\n"
                + "<tr>\n"
                + "<th class=\"colFirst\" scope=\"col\">Module</th>\n"
                + "<th class=\"colLast\" scope=\"col\">Description</th>\n"
                + "</tr>");
        checkOutput("moduleB-summary.html", true,
                "<caption><span>Uses</span><span class=\"tabEnd\">&nbsp;</span></caption>\n"
                + "<tr>\n"
                + "<th class=\"colFirst\" scope=\"col\">Type</th>\n"
                + "<th class=\"colLast\" scope=\"col\">Description</th>\n"
                + "</tr>");
        checkOutput("moduleB-summary.html", true,
                "<caption><span>Provides</span><span class=\"tabEnd\">&nbsp;</span></caption>\n"
                + "<tr>\n"
                + "<th class=\"colFirst\" scope=\"col\">Type</th>\n"
                + "<th class=\"colLast\" scope=\"col\">Description</th>\n"
                + "</tr>");
    }

    void checkNegatedModuleSummary() {
        checkOutput("moduleA-summary.html", false,
                "<!-- ============ SERVICES SUMMARY =========== -->\n"
                + "<a name=\"services.summary\">\n"
                + "<!--   -->\n"
                + "</a>");
    }

    void checkModuleClickThroughLinks() {
        checkOutput("module-overview-frame.html", true,
                "<li><a href=\"moduleA-frame.html\" target=\"packageListFrame\" "
                + "onclick=\"updateModuleFrame('moduleA-type-frame.html','moduleA-summary.html');"
                + "\">moduleA</a></li>");
        checkOutput("module-overview-frame.html", true,
                "<li><a href=\"moduleB-frame.html\" target=\"packageListFrame\" "
                + "onclick=\"updateModuleFrame('moduleB-type-frame.html','moduleB-summary.html');"
                + "\">moduleB</a></li>");
        checkOutput("script.js", true,
                "function updateModuleFrame(pFrame, cFrame)\n"
                + "{\n"
                + "    top.packageFrame.location = pFrame;\n"
                + "    top.classFrame.location = cFrame;\n"
                + "}");
    }

    void checkModuleClickThrough(boolean found) {
        checkFiles(found,
                "moduleA-type-frame.html",
                "moduleB-type-frame.html");
    }

    void checkModuleFilesAndLinks(boolean found) {
        checkOutput("testpkgmdlA/package-summary.html", found,
                "<li><a href=\"../moduleA-summary.html\">Module</a></li>");
        checkOutput("testpkgmdlA/package-summary.html", found,
                "<div class=\"subTitle\"><span class=\"moduleLabelInClass\">Module</span>&nbsp;"
                + "<a href=\"../moduleA-summary.html\">moduleA</a></div>");
        checkOutput("testpkgmdlA/TestClassInModuleA.html", found,
                "<li><a href=\"../moduleA-summary.html\">Module</a></li>");
        checkOutput("testpkgmdlA/TestClassInModuleA.html", found,
                "<div class=\"subTitle\"><span class=\"moduleLabelInClass\">Module</span>&nbsp;"
                + "<a href=\"../moduleA-summary.html\">moduleA</a></div>");
        checkFiles(found,
                "moduleA-frame.html",
                "moduleA-summary.html",
                "module-overview-frame.html");
    }

    void checkModulesInSearch(boolean found) {
        checkOutput("index-all.html", found,
                "<dl>\n"
                + "<dt><a href=\"moduleA-summary.html\">moduleA</a> - module moduleA</dt>\n"
                + "<dd>\n"
                + "<div class=\"block\">This is a test description for the moduleA module.</div>\n"
                + "</dd>\n"
                + "<dt><a href=\"moduleB-summary.html\">moduleB</a> - module moduleB</dt>\n"
                + "<dd>\n"
                + "<div class=\"block\">This is a test description for the moduleB module.</div>\n"
                + "</dd>\n"
                + "</dl>");
        checkOutput("index-all.html", found,
                "<dl>\n"
                + "<dt><span class=\"searchTagLink\"><a href=\"moduleA-summary.html#searchphrase\">"
                + "search phrase</a></span> - Search tag in moduleA</dt>\n"
                + "<dd>with description</dd>\n"
                + "<dt><span class=\"searchTagLink\"><a href=\"moduleB-summary.html#search_word\">"
                + "search_word</a></span> - Search tag in moduleB</dt>\n"
                + "<dd>&nbsp;</dd>\n"
                + "</dl>");
}

    void checkModuleDeprecation(boolean found) {
<<<<<<< HEAD
        checkOutput("module1-summary.html", found,
                "<div class=\"deprecatedContent\"><span class=\"deprecatedLabel\">Deprecated, for removal:"
                + " This API element is subject to removal in a future version. </span>\n"
=======
        checkOutput("moduleA-summary.html", found,
                "<div class=\"deprecatedContent\"><span class=\"deprecatedLabel\">Deprecated.</span>\n"
>>>>>>> 5c57cb90
                + "<div class=\"block\"><span class=\"deprecationComment\">This module is deprecated.</span></div>\n"
                + "</div>");
        checkOutput("deprecated-list.html", found,
                "<ul>\n"
                + "<li><a href=\"#forRemoval\">Deprecated For Removal</a></li>\n"
                + "<li><a href=\"#module\">Deprecated Modules</a></li>\n"
                + "</ul>",
                "<tr class=\"altColor\">\n"
                + "<th class=\"colFirst\" scope=\"row\"><a href=\"moduleA-summary.html\">moduleA</a></th>\n"
                + "<td class=\"colLast\">\n"
                + "<div class=\"block\"><span class=\"deprecationComment\">This module is deprecated.</span></div>\n"
                + "</td>\n"
                + "</tr>");
        checkOutput("moduleB-summary.html", !found,
                "<div class=\"deprecatedContent\"><span class=\"deprecatedLabel\">Deprecated.</span>\n"
                + "<div class=\"block\"><span class=\"deprecationComment\">This module is deprecated using just the javadoc tag.</span></div>");
        checkOutput("moduletags-summary.html", found,
                "<p>@Deprecated\n"
                + "</p>",
                "<div class=\"deprecatedContent\"><span class=\"deprecatedLabel\">Deprecated.</span></div>");
    }

    void checkModuleAnnotation() {
        checkOutput("moduleB-summary.html", true,
                "<p><a href=\"testpkgmdlB/AnnotationType.html\" title=\"annotation in testpkgmdlB\">@AnnotationType</a>(<a href=\"testpkgmdlB/AnnotationType.html#optional--\">optional</a>=\"Module Annotation\",\n"
                + "                <a href=\"testpkgmdlB/AnnotationType.html#required--\">required</a>=2016)\n"
                + "</p>");
        checkOutput("moduleB-summary.html", false,
                "@AnnotationTypeUndocumented");
}

    void checkOverviewFrame(boolean found) {
        checkOutput("index.html", !found,
                "<iframe src=\"overview-frame.html\" name=\"packageListFrame\" title=\"All Packages\"></iframe>");
        checkOutput("index.html", found,
                "<iframe src=\"module-overview-frame.html\" name=\"packageListFrame\" title=\"All Modules\"></iframe>");
}

    void checkNegatedOverviewFrame() {
        checkOutput("index.html", false,
                "<iframe src=\"overview-frame.html\" name=\"packageListFrame\" title=\"All Packages\"></iframe>");
        checkOutput("index.html", false,
                "<iframe src=\"module-overview-frame.html\" name=\"packageListFrame\" title=\"All Modules\"></iframe>");
    }
}<|MERGE_RESOLUTION|>--- conflicted
+++ resolved
@@ -597,14 +597,9 @@
 }
 
     void checkModuleDeprecation(boolean found) {
-<<<<<<< HEAD
-        checkOutput("module1-summary.html", found,
+        checkOutput("moduleA-summary.html", found,
                 "<div class=\"deprecatedContent\"><span class=\"deprecatedLabel\">Deprecated, for removal:"
                 + " This API element is subject to removal in a future version. </span>\n"
-=======
-        checkOutput("moduleA-summary.html", found,
-                "<div class=\"deprecatedContent\"><span class=\"deprecatedLabel\">Deprecated.</span>\n"
->>>>>>> 5c57cb90
                 + "<div class=\"block\"><span class=\"deprecationComment\">This module is deprecated.</span></div>\n"
                 + "</div>");
         checkOutput("deprecated-list.html", found,
