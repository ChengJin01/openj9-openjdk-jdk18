--- conflicted
+++ resolved
@@ -433,21 +433,13 @@
 # Add -mX to various FLAGS variables.
 AC_DEFUN([PLATFORM_SET_COMPILER_TARGET_BITS_FLAGS],
 [
-<<<<<<< HEAD
-  # keep track of c/cxx flags that we added outselves...
-  #   to prevent emitting warning...
-  ADDED_CFLAGS=" ${COMPILER_TARGET_BITS_FLAG}${OPENJDK_TARGET_CPU_BITS}"
-  ADDED_CXXFLAGS=" ${COMPILER_TARGET_BITS_FLAG}${OPENJDK_TARGET_CPU_BITS}"
-  ADDED_LDFLAGS=" ${COMPILER_TARGET_BITS_FLAG}${OPENJDK_TARGET_CPU_BITS}"
-=======
   # When we add flags to the "official" CFLAGS etc, we need to
   # keep track of these additions in ADDED_CFLAGS etc. These
   # will later be checked to make sure only controlled additions
   # have been made to CFLAGS etc.
-  ADDED_CFLAGS=" -m${OPENJDK_TARGET_CPU_BITS}"
-  ADDED_CXXFLAGS=" -m${OPENJDK_TARGET_CPU_BITS}"
-  ADDED_LDFLAGS=" -m${OPENJDK_TARGET_CPU_BITS}"
->>>>>>> 69066963
+  ADDED_CFLAGS=" ${COMPILER_TARGET_BITS_FLAG}${OPENJDK_TARGET_CPU_BITS}"
+  ADDED_CXXFLAGS=" ${COMPILER_TARGET_BITS_FLAG}${OPENJDK_TARGET_CPU_BITS}"
+  ADDED_LDFLAGS=" ${COMPILER_TARGET_BITS_FLAG}${OPENJDK_TARGET_CPU_BITS}"
 
   CFLAGS="${CFLAGS}${ADDED_CFLAGS}"
   CXXFLAGS="${CXXFLAGS}${ADDED_CXXFLAGS}"
@@ -467,18 +459,9 @@
   # is made at runtime.)
   #
 
-<<<<<<< HEAD
-if test "x$OPENJDK_TARGET_OS" = xsolaris || test "x$OPENJDK_TARGET_OS" = xaix; then
-  # Always specify -m flag on Solaris
-  # And -q on AIX because otherwise the compiler produces 32-bit objects by default
-  PLATFORM_SET_COMPILER_TARGET_BITS_FLAGS
-elif test "x$COMPILE_TYPE" = xreduced; then
-  if test "x$OPENJDK_TARGET_OS" != xwindows; then
-    # Specify -m if running reduced on other Posix platforms
-=======
-  if test "x$OPENJDK_TARGET_OS" = xsolaris; then
-    # Always specify -m flags on Solaris
->>>>>>> 69066963
+  if test "x$OPENJDK_TARGET_OS" = xsolaris || test "x$OPENJDK_TARGET_OS" = xaix; then
+    # Always specify -m flag on Solaris
+    # And -q on AIX because otherwise the compiler produces 32-bit objects by default
     PLATFORM_SET_COMPILER_TARGET_BITS_FLAGS
   elif test "x$COMPILE_TYPE" = xreduced; then
     if test "x$OPENJDK_TARGET_OS" != xwindows; then
@@ -500,50 +483,34 @@
 
   AC_CHECK_SIZEOF([int *], [1111])
 
-<<<<<<< HEAD
-# AC_CHECK_SIZEOF defines 'ac_cv_sizeof_int_p' to hold the number of bytes used by an 'int*'
-if test "x$ac_cv_sizeof_int_p" = x; then
-    # The test failed, lets stick to the assumed value.
-    AC_MSG_WARN([The number of bits in the target could not be determined, using $OPENJDK_TARGET_CPU_BITS.])
-else
-    TESTED_TARGET_CPU_BITS=`expr 8 \* $ac_cv_sizeof_int_p`
-
-    if test "x$TESTED_TARGET_CPU_BITS" != "x$OPENJDK_TARGET_CPU_BITS"; then
-        # This situation may happen on 64-bit platforms where the compiler by default only generates 32-bit objects
-        # Let's try to implicitely set the compilers target architecture and retry the test
-        AC_MSG_NOTICE([The tested number of bits in the target ($TESTED_TARGET_CPU_BITS) differs from the number of bits expected to be found in the target ($OPENJDK_TARGET_CPU_BITS).])
-        AC_MSG_NOTICE([I'll retry after setting the platforms compiler target bits flag to ${COMPILER_TARGET_BITS_FLAG}${OPENJDK_TARGET_CPU_BITS}])
-        PLATFORM_SET_COMPILER_TARGET_BITS_FLAGS
-
-        # We have to unset 'ac_cv_sizeof_int_p' first, otherwise AC_CHECK_SIZEOF will use the previously cached value!
-        unset ac_cv_sizeof_int_p
-	# And we have to undef the definition of SIZEOF_INT_P in confdefs.h by the previous invocation of AC_CHECK_SIZEOF
-	cat >>confdefs.h <<_ACEOF
-#undef SIZEOF_INT_P
-_ACEOF
-
-        AC_CHECK_SIZEOF([int *], [1111])
-
-        TESTED_TARGET_CPU_BITS=`expr 8 \* $ac_cv_sizeof_int_p`
-
-        if test "x$TESTED_TARGET_CPU_BITS" != "x$OPENJDK_TARGET_CPU_BITS"; then
-            AC_MSG_ERROR([The tested number of bits in the target ($TESTED_TARGET_CPU_BITS) differs from the number of bits expected to be found in the target ($OPENJDK_TARGET_CPU_BITS)])
-        fi
-=======
-  if test "x$SIZEOF_INT_P" != "x$ac_cv_sizeof_int_p"; then
-    # Workaround autoconf bug, see http://lists.gnu.org/archive/html/autoconf/2010-07/msg00004.html
-    SIZEOF_INT_P="$ac_cv_sizeof_int_p"
-  fi
-
-  if test "x$SIZEOF_INT_P" = x; then
+  # AC_CHECK_SIZEOF defines 'ac_cv_sizeof_int_p' to hold the number of bytes used by an 'int*'
+  if test "x$ac_cv_sizeof_int_p" = x; then
     # The test failed, lets stick to the assumed value.
     AC_MSG_WARN([The number of bits in the target could not be determined, using $OPENJDK_TARGET_CPU_BITS.])
   else
-    TESTED_TARGET_CPU_BITS=`expr 8 \* $SIZEOF_INT_P`
+    TESTED_TARGET_CPU_BITS=`expr 8 \* $ac_cv_sizeof_int_p`
 
     if test "x$TESTED_TARGET_CPU_BITS" != "x$OPENJDK_TARGET_CPU_BITS"; then
-      AC_MSG_ERROR([The tested number of bits in the target ($TESTED_TARGET_CPU_BITS) differs from the number of bits expected to be found in the target ($OPENJDK_TARGET_CPU_BITS)])
->>>>>>> 69066963
+      # This situation may happen on 64-bit platforms where the compiler by default only generates 32-bit objects
+      # Let's try to implicitely set the compilers target architecture and retry the test
+      AC_MSG_NOTICE([The tested number of bits in the target ($TESTED_TARGET_CPU_BITS) differs from the number of bits expected to be found in the target ($OPENJDK_TARGET_CPU_BITS).])
+      AC_MSG_NOTICE([I'll retry after setting the platforms compiler target bits flag to ${COMPILER_TARGET_BITS_FLAG}${OPENJDK_TARGET_CPU_BITS}])
+      PLATFORM_SET_COMPILER_TARGET_BITS_FLAGS
+
+      # We have to unset 'ac_cv_sizeof_int_p' first, otherwise AC_CHECK_SIZEOF will use the previously cached value!
+      unset ac_cv_sizeof_int_p
+      # And we have to undef the definition of SIZEOF_INT_P in confdefs.h by the previous invocation of AC_CHECK_SIZEOF
+      cat >>confdefs.h <<_ACEOF
+#undef SIZEOF_INT_P
+_ACEOF
+
+      AC_CHECK_SIZEOF([int *], [1111])
+
+      TESTED_TARGET_CPU_BITS=`expr 8 \* $ac_cv_sizeof_int_p`
+
+      if test "x$TESTED_TARGET_CPU_BITS" != "x$OPENJDK_TARGET_CPU_BITS"; then
+        AC_MSG_ERROR([The tested number of bits in the target ($TESTED_TARGET_CPU_BITS) differs from the number of bits expected to be found in the target ($OPENJDK_TARGET_CPU_BITS)])
+      fi
     fi
   fi
 
